--- conflicted
+++ resolved
@@ -131,28 +131,6 @@
     fn selectors_on_coset(&self, coset: Self) -> LagrangeSelectors<Vec<Self::Val>>;
 }
 
-<<<<<<< HEAD
-=======
-/// A coset of the form `gH` where `H` is the unique multiplicative subgroup of order `n = 2^{log_n}`.
-///
-/// Fixing a generator `h` of `H`, we index this subgroup by `{g, gh, gh^2, ..., gh^{-1}}`.
-/// We refer to `g` as the "shift" of the coset.
-#[derive(Copy, Clone, Debug)]
-pub struct TwoAdicMultiplicativeCoset<Val: TwoAdicField> {
-    /// The log of the order of the subgroup.
-    pub log_n: usize,
-    /// The shift `g` defining the coset.
-    pub shift: Val,
-}
-
-impl<Val: TwoAdicField> TwoAdicMultiplicativeCoset<Val> {
-    /// Return the element `h` which generates the subgroup `H`.
-    fn subgroup_generator(&self) -> Val {
-        Val::two_adic_generator(self.log_n)
-    }
-}
-
->>>>>>> ac789576
 impl<Val: TwoAdicField> PolynomialSpace for TwoAdicMultiplicativeCoset<Val> {
     type Val = Val;
 
@@ -164,23 +142,15 @@
         self.shift()
     }
 
-<<<<<<< HEAD
-    fn next_point<Ext: ExtensionField<Val>>(&self, x: Ext) -> Option<Ext> {
-        Some(x * self.generator())
-=======
     /// Getting the next point corresponds to multiplication by the generator.
     fn next_point<Ext: ExtensionField<Val>>(&self, x: Ext) -> Option<Ext> {
         Some(x * self.subgroup_generator())
->>>>>>> ac789576
     }
 
     /// Given the coset `gH`, return the disjoint coset `gfK` where `f`
     /// is a fixed generator of `F^*` and `K` is the unique two-adic subgroup
     /// of with size `2^(ceil(log_2(min_size)))`.
     fn create_disjoint_domain(&self, min_size: usize) -> Self {
-<<<<<<< HEAD
-        Self::new(self.shift() * Val::GENERATOR, log2_ceil_usize(min_size))
-=======
         // We provide a short proof that these cosets are always disjoint:
         //
         // Assume without loss of generality that `|H| <= min_size <= |K|`.
@@ -190,11 +160,7 @@
         // it does not lie in `K` and so `gf` cannot lie in `gK`.
         //
         // Thus `gH` and `gfK` are disjoint.
-        Self {
-            log_n: log2_ceil_usize(min_size),
-            shift: self.shift * Val::GENERATOR,
-        }
->>>>>>> ac789576
+        Self::new(self.shift() * Val::GENERATOR, log2_ceil_usize(min_size))
     }
 
     /// Given the coset `gH` and generator `h` of `H`, let `K = H^{num_chunks}`
@@ -205,17 +171,11 @@
         let log_chunks = log2_strict_usize(num_chunks);
         debug_assert!(log_chunks <= self.log_n);
         (0..num_chunks)
-<<<<<<< HEAD
             .map(|i| {
                 Self::new(
                     self.shift() * self.generator().exp_u64(i as u64),
                     self.log_size() - log_chunks,
                 )
-=======
-            .map(|i| Self {
-                log_n: self.log_n - log_chunks,
-                shift: self.shift * self.subgroup_generator().exp_u64(i as u64),
->>>>>>> ac789576
             })
             .collect()
     }
@@ -237,17 +197,12 @@
             })
             .collect()
     }
-<<<<<<< HEAD
-    fn zp_at_point<Ext: ExtensionField<Val>>(&self, point: Ext) -> Ext {
-        (point * self.shift().inverse()).exp_power_of_2(self.log_size()) - Ext::ONE
-=======
 
     /// Compute the vanishing polynomial at the given point:
     ///
     /// `Z_{gH}(X) = g^{-|H|}\prod_{h \in H} (X - gh) = (g^{-1}X)^|H| - 1`
     fn vanishing_poly_at_point<Ext: ExtensionField<Val>>(&self, point: Ext) -> Ext {
-        (point * self.shift.inverse()).exp_power_of_2(self.log_n) - Ext::ONE
->>>>>>> ac789576
+        (point * self.shift().inverse()).exp_power_of_2(self.log_n) - Ext::ONE
     }
 
     /// Compute several Lagrange selectors at the given point:
@@ -262,15 +217,9 @@
         let z_h = unshifted_point.exp_power_of_2(self.log_size()) - Ext::ONE;
         LagrangeSelectors {
             is_first_row: z_h / (unshifted_point - Ext::ONE),
-<<<<<<< HEAD
             is_last_row: z_h / (unshifted_point - self.generator().inverse()),
             is_transition: unshifted_point - self.generator().inverse(),
-            inv_zeroifier: z_h.inverse(),
-=======
-            is_last_row: z_h / (unshifted_point - self.subgroup_generator().inverse()),
-            is_transition: unshifted_point - self.subgroup_generator().inverse(),
             inv_vanishing: z_h.inverse(),
->>>>>>> ac789576
         }
     }
 
@@ -292,23 +241,11 @@
             .map(|x| s_pow_n * x - Val::ONE)
             .collect_vec();
 
-<<<<<<< HEAD
         let xs = cyclic_subgroup_coset_known_order(coset.generator(), coset.shift(), coset.size())
             .collect_vec();
 
         let single_point_selector = |i: u64| {
             let coset_i = self.generator().exp_u64(i);
-=======
-        let xs = cyclic_subgroup_coset_known_order(
-            coset.subgroup_generator(),
-            coset.shift,
-            1 << coset.log_n,
-        )
-        .collect_vec();
-
-        let single_point_selector = |i: u64| {
-            let coset_i = self.subgroup_generator().exp_u64(i);
->>>>>>> ac789576
             let denoms = xs.iter().map(|&x| x - coset_i).collect_vec();
             let invs = batch_multiplicative_inverse(&denoms);
             evals
@@ -319,11 +256,7 @@
                 .collect_vec()
         };
 
-<<<<<<< HEAD
         let subgroup_last = self.generator().inverse();
-=======
-        let subgroup_last = self.subgroup_generator().inverse();
->>>>>>> ac789576
 
         LagrangeSelectors {
             is_first_row: single_point_selector(0),
