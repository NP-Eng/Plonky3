use alloc::vec::Vec;
use core::iter::Sum;
use core::mem::MaybeUninit;
use core::ops::Mul;

use p3_maybe_rayon::prelude::{IntoParallelRefMutIterator, ParallelIterator};

use crate::field::Field;
<<<<<<< HEAD
use crate::{
    BasedVectorSpace, ExtensionField, PackedFieldExtension, PackedValue, PrimeCharacteristicRing,
    PrimeField, PrimeField32, TwoAdicField,
};

/// Computes `Z_H(x)`, where `Z_H` is the vanishing polynomial of a multiplicative subgroup of order `2^log_n`.
pub fn two_adic_subgroup_vanishing_polynomial<F: TwoAdicField>(log_n: usize, x: F) -> F {
    x.exp_power_of_2(log_n) - F::ONE
}

/// Computes `Z_{sH}(x)`, where `Z_{sH}` is the vanishing polynomial of the given coset of a multiplicative
/// subgroup of order `2^log_n`.
pub fn two_adic_coset_vanishing_polynomial<F: TwoAdicField>(log_n: usize, shift: F, x: F) -> F {
    x.exp_power_of_2(log_n) - shift.exp_power_of_2(log_n)
}
=======
use crate::{PackedValue, PrimeCharacteristicRing, PrimeField, PrimeField32};
>>>>>>> 64b4f1b3

/// Computes a multiplicative subgroup whose order is known in advance.
pub fn cyclic_subgroup_known_order<F: Field>(
    generator: F,
    order: usize,
) -> impl Iterator<Item = F> + Clone {
    generator.powers().take(order)
}

/// Computes a coset of a multiplicative subgroup whose order is known in advance.
pub fn cyclic_subgroup_coset_known_order<F: Field>(
    generator: F,
    shift: F,
    order: usize,
) -> impl Iterator<Item = F> + Clone {
    generator.shifted_powers(shift).take(order)
}

pub fn scale_vec<F: Field>(s: F, vec: Vec<F>) -> Vec<F> {
    vec.into_iter().map(|x| s * x).collect()
}

pub fn scale_slice_in_place<F: Field>(s: F, slice: &mut [F]) {
    let (packed, sfx) = F::Packing::pack_slice_with_suffix_mut(slice);
    let packed_s: F::Packing = s.into();
    packed.par_iter_mut().for_each(|x| *x *= packed_s);
    sfx.iter_mut().for_each(|x| *x *= s);
}

/// `x += y * s`, where `s` is a scalar.
pub fn add_scaled_slice_in_place<F, Y>(x: &mut [F], y: Y, s: F)
where
    F: Field,
    Y: Iterator<Item = F>,
{
    // TODO: Use PackedField
    x.iter_mut().zip(y).for_each(|(x_i, y_i)| *x_i += y_i * s);
}

/// Extend a ring `R` element `x` to an array of length `D`
/// by filling zeros.
#[inline]
pub const fn field_to_array<R: PrimeCharacteristicRing, const D: usize>(x: R) -> [R; D] {
    let mut arr = [const { MaybeUninit::uninit() }; D];
    arr[0] = MaybeUninit::new(x);
    let mut i = 1;
    while i < D {
        arr[i] = MaybeUninit::new(R::ZERO);
        i += 1;
    }
    unsafe { core::mem::transmute_copy::<_, [R; D]>(&arr) }
}

/// Given an element x from a 32 bit field F_P compute x/2.
#[inline]
pub const fn halve_u32<const P: u32>(x: u32) -> u32 {
    let shift = (P + 1) >> 1;
    let half = x >> 1;
    if x & 1 == 0 { half } else { half + shift }
}

/// Given an element x from a 64 bit field F_P compute x/2.
#[inline]
pub const fn halve_u64<const P: u64>(x: u64) -> u64 {
    let shift = (P + 1) >> 1;
    let half = x >> 1;
    if x & 1 == 0 { half } else { half + shift }
}

/// Reduce a slice of 32-bit field elements into a single element of a larger field.
///
/// Uses base-$2^{32}$ decomposition:
///
/// ```math
/// \begin{equation}
///     \text{reduce\_32}(vals) = \sum_{i=0}^{n-1} a_i \cdot 2^{32i}
/// \end{equation}
/// ```
pub fn reduce_32<SF: PrimeField32, TF: PrimeField>(vals: &[SF]) -> TF {
    // If the characteristic of TF is > 2^64, from_int and from_canonical_unchecked act identically
    let base = TF::from_int(1u64 << 32);
    vals.iter().rev().fold(TF::ZERO, |acc, val| {
        acc * base + TF::from_int(val.as_canonical_u32())
    })
}

/// Split a large field element into `n` base-$2^{64}$ chunks and map each into a 32-bit field.
///
/// Converts:
/// ```math
/// \begin{equation}
///     x = \sum_{i=0}^{n-1} d_i \cdot 2^{64i}
/// \end{equation}
/// ```
///
/// Pads with zeros if needed.
pub fn split_32<SF: PrimeField, TF: PrimeField32>(val: SF, n: usize) -> Vec<TF> {
    let mut result: Vec<TF> = val
        .as_canonical_biguint()
        .to_u64_digits()
        .iter()
        .take(n)
        .map(|d| TF::from_u64(*d))
        .collect();

    // Pad with zeros if needed
    result.resize_with(n, || TF::ZERO);
    result
}

/// Maximally generic dot product.
pub fn dot_product<S, LI, RI>(li: LI, ri: RI) -> S
where
    LI: Iterator,
    RI: Iterator,
    LI::Item: Mul<RI::Item>,
    S: Sum<<LI::Item as Mul<RI::Item>>::Output>,
{
    li.zip(ri).map(|(l, r)| l * r).sum()
}

/// Evaluate a polynomial at a given point using Horner's method.
pub fn eval_poly<F: Field>(poly: &[F], x: F) -> F {
    let mut acc = F::ZERO;
    for coeff in poly.iter().rev() {
        acc *= x;
        acc += *coeff;
    }
    acc
}

/// Evaluate a polynomial at a given point making use of PackedFieldExtension elements.
/// TODO: Improve this doc comment
///
/// This will usually be much faster then `eval_poly` where ever it is applicable.
pub fn eval_packed_ext_poly<F: Field, EF: ExtensionField<F>>(
    poly: &[EF::ExtensionPacking],
    x: EF,
) -> EF {
    debug_assert!(poly.len() % F::Packing::WIDTH == 0);
    let powers_packed = EF::ExtensionPacking::packed_ext_powers(x);
    let packed_eval = poly
        .iter()
        .zip(powers_packed)
        .map(|(coeff, powers)| *coeff * powers)
        .sum::<EF::ExtensionPacking>();
    EF::from_basis_coefficients_fn(|i| {
        packed_eval.as_basis_coefficients_slice()[i]
            .as_slice()
            .iter()
            .copied()
            .sum()
    })
}<|MERGE_RESOLUTION|>--- conflicted
+++ resolved
@@ -6,7 +6,6 @@
 use p3_maybe_rayon::prelude::{IntoParallelRefMutIterator, ParallelIterator};
 
 use crate::field::Field;
-<<<<<<< HEAD
 use crate::{
     BasedVectorSpace, ExtensionField, PackedFieldExtension, PackedValue, PrimeCharacteristicRing,
     PrimeField, PrimeField32, TwoAdicField,
@@ -22,9 +21,6 @@
 pub fn two_adic_coset_vanishing_polynomial<F: TwoAdicField>(log_n: usize, shift: F, x: F) -> F {
     x.exp_power_of_2(log_n) - shift.exp_power_of_2(log_n)
 }
-=======
-use crate::{PackedValue, PrimeCharacteristicRing, PrimeField, PrimeField32};
->>>>>>> 64b4f1b3
 
 /// Computes a multiplicative subgroup whose order is known in advance.
 pub fn cyclic_subgroup_known_order<F: Field>(
