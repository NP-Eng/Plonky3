--- conflicted
+++ resolved
@@ -272,7 +272,12 @@
     }
 }
 
-<<<<<<< HEAD
+impl Distribution<Mersenne31Complex<Mersenne31>> for Standard {
+    fn sample<R: Rng + ?Sized>(&self, rng: &mut R) -> Mersenne31Complex<Mersenne31> {
+        Mersenne31Complex::<Mersenne31>::new(rng.gen(), rng.gen())
+    }
+}
+
 #[cfg(test)]
 mod tests {
     use p3_field::PrimeField32;
@@ -388,10 +393,5 @@
             Fi::new_imag(F::new(5)).mul_2exp_u64(2),
             Fi::new_imag(F::new(20))
         );
-=======
-impl Distribution<Mersenne31Complex<Mersenne31>> for Standard {
-    fn sample<R: Rng + ?Sized>(&self, rng: &mut R) -> Mersenne31Complex<Mersenne31> {
-        Mersenne31Complex::<Mersenne31>::new(rng.gen(), rng.gen())
->>>>>>> 605499ca
     }
 }